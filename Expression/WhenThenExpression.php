--- conflicted
+++ resolved
@@ -132,22 +132,7 @@
                 'The `$when` argument must be either a non-empty array, a scalar value, an object, ' .
                 'or an instance of `\%s`, `%s` given.',
                 ExpressionInterface::class,
-<<<<<<< HEAD
-                is_array($when) ? '[]' : get_debug_type($when)
-=======
-                is_array($when) ? '[]' : getTypeName($when) // @phpstan-ignore-line
-            ));
-        }
-
-        if (
-            $type !== null &&
-            !is_array($type) &&
-            !is_string($type)
-        ) {
-            throw new InvalidArgumentException(sprintf(
-                'The `$type` argument must be either an array, a string, or `null`, `%s` given.',
-                getTypeName($type)
->>>>>>> fb33af56
+                is_array($when) ? '[]' : get_debug_type($when) // @phpstan-ignore-line
             ));
         }
 
