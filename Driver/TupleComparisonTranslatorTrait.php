--- conflicted
+++ resolved
@@ -70,12 +70,8 @@
         $value = $expression->getValue();
         $true = new QueryExpression('1');
 
-<<<<<<< HEAD
         if ($value instanceof SelectQuery) {
-=======
-        if ($value instanceof Query) {
             /** @var array<string> $selected */
->>>>>>> d1f3e8ff
             $selected = array_values($value->clause('select'));
             foreach ($fields as $i => $field) {
                 $value->andWhere([$field => new IdentifierExpression($selected[$i])]);
