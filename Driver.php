--- conflicted
+++ resolved
@@ -335,13 +335,6 @@
     {
         $this->connect();
 
-<<<<<<< HEAD
-=======
-        if ($this->_connection instanceof PDO) {
-            return $this->_connection->lastInsertId($table);
-        }
-
->>>>>>> b53ad1e6
         return $this->_connection->lastInsertId($table);
     }
 
