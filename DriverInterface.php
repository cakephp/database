--- conflicted
+++ resolved
@@ -22,14 +22,9 @@
 
 /**
  * Interface for database driver.
-<<<<<<< HEAD
-=======
  *
- * @method int|null getMaxAliasLength() Returns the maximum alias length allowed.
- * @method int getConnectRetries() Returns the number of connection retry attempts made.
  * @method bool supports(string $feature) Checks whether a feature is supported by the driver.
  * @method bool inTransaction() Returns whether a transaction is active.
->>>>>>> 1da7ca2a
  */
 interface DriverInterface
 {
