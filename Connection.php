<?php
/**
 * CakePHP(tm) : Rapid Development Framework (https://cakephp.org)
 * Copyright (c) Cake Software Foundation, Inc. (https://cakefoundation.org)
 *
 * Licensed under The MIT License
 * For full copyright and license information, please see the LICENSE.txt
 * Redistributions of files must retain the above copyright notice.
 *
 * @copyright     Copyright (c) Cake Software Foundation, Inc. (https://cakefoundation.org)
 * @link          https://cakephp.org CakePHP(tm) Project
 * @since         3.0.0
 * @license       https://opensource.org/licenses/mit-license.php MIT License
 */
namespace Cake\Database;

use Cake\Core\App;
use Cake\Database\Exception\MissingConnectionException;
use Cake\Database\Exception\MissingDriverException;
use Cake\Database\Exception\MissingExtensionException;
use Cake\Database\Exception\NestedTransactionRollbackException;
use Cake\Database\Log\LoggedQuery;
use Cake\Database\Log\LoggingStatement;
use Cake\Database\Log\QueryLogger;
use Cake\Database\Schema\CachedCollection;
use Cake\Database\Schema\Collection as SchemaCollection;
use Cake\Datasource\ConnectionInterface;
use Cake\Log\Log;

/**
 * Represents a connection with a database server.
 */
class Connection implements ConnectionInterface
{

    use TypeConverterTrait;

    /**
     * Contains the configuration params for this connection.
     *
     * @var array
     */
    protected $_config;

    /**
     * Driver object, responsible for creating the real connection
     * and provide specific SQL dialect.
     *
     * @var \Cake\Database\Driver
     */
    protected $_driver;

    /**
     * Contains how many nested transactions have been started.
     *
     * @var int
     */
    protected $_transactionLevel = 0;

    /**
     * Whether a transaction is active in this connection.
     *
     * @var bool
     */
    protected $_transactionStarted = false;

    /**
     * Whether this connection can and should use savepoints for nested
     * transactions.
     *
     * @var bool
     */
    protected $_useSavePoints = false;

    /**
     * Whether to log queries generated during this connection.
     *
     * @var bool
     */
    protected $_logQueries = false;

    /**
     * Logger object instance.
     *
     * @var \Cake\Database\Log\QueryLogger|null
     */
    protected $_logger;

    /**
     * The schema collection object
     *
     * @var \Cake\Database\Schema\Collection|null
     */
    protected $_schemaCollection;

    /**
     * NestedTransactionRollbackException object instance, will be stored if
     * the rollback method is called in some nested transaction.
     *
     * @var \Cake\Database\Exception\NestedTransactionRollbackException|null
     */
    protected $nestedTransactionRollbackException;

    /**
     * Constructor.
     *
     * @param array $config configuration for connecting to database
     */
    public function __construct($config)
    {
        $this->_config = $config;

        $driver = '';
        if (!empty($config['driver'])) {
            $driver = $config['driver'];
        }
        $this->setDriver($driver, $config);

        if (!empty($config['log'])) {
            $this->logQueries($config['log']);
        }
    }

    /**
<<<<<<< HEAD
     * Destructor
     *
     * Disconnects the driver to release the connection.
     */
    public function __destruct()
    {
        if ($this->_transactionStarted && class_exists('Cake\Log\Log')) {
            Log::warning('The connection is going to be closed but the transaction is still active.');
        }
        unset($this->_driver);
    }

    /**
=======
>>>>>>> 2f7020c4
     * {@inheritDoc}
     */
    public function config()
    {
        return $this->_config;
    }

    /**
     * {@inheritDoc}
     */
    public function configName()
    {
        if (empty($this->_config['name'])) {
            return '';
        }

        return $this->_config['name'];
    }

    /**
     * Sets the driver instance. If a string is passed it will be treated
     * as a class name and will be instantiated.
     *
     * @param \Cake\Database\Driver|string $driver The driver instance to use.
     * @param array $config Config for a new driver.
     * @throws \Cake\Database\Exception\MissingDriverException When a driver class is missing.
     * @throws \Cake\Database\Exception\MissingExtensionException When a driver's PHP extension is missing.
     * @return $this
     */
    public function setDriver($driver, $config = [])
    {
        if (is_string($driver)) {
            $className = App::className($driver, 'Database/Driver');
            if (!$className || !class_exists($className)) {
                throw new MissingDriverException(['driver' => $driver]);
            }
            $driver = new $className($config);
        }
        if (!$driver->enabled()) {
            throw new MissingExtensionException(['driver' => get_class($driver)]);
        }

        $this->_driver = $driver;

        return $this;
    }

    /**
     * Gets the driver instance.
     *
     * @return \Cake\Database\Driver
     */
    public function getDriver()
    {
        return $this->_driver;
    }

    /**
     * Sets the driver instance. If a string is passed it will be treated
     * as a class name and will be instantiated.
     *
     * If no params are passed it will return the current driver instance.
     *
     * @deprecated 3.4.0 Use setDriver()/getDriver() instead.
     * @param \Cake\Database\Driver|string|null $driver The driver instance to use.
     * @param array $config Either config for a new driver or null.
     * @throws \Cake\Database\Exception\MissingDriverException When a driver class is missing.
     * @throws \Cake\Database\Exception\MissingExtensionException When a driver's PHP extension is missing.
     * @return \Cake\Database\Driver
     */
    public function driver($driver = null, $config = [])
    {
        if ($driver !== null) {
            $this->setDriver($driver, $config);
        }

        return $this->getDriver();
    }

    /**
     * Connects to the configured database.
     *
     * @throws \Cake\Database\Exception\MissingConnectionException if credentials are invalid.
     * @return bool true, if the connection was already established or the attempt was successful.
     */
    public function connect()
    {
        try {
            return $this->_driver->connect();
        } catch (\Exception $e) {
            throw new MissingConnectionException(['reason' => $e->getMessage()]);
        }
    }

    /**
     * Disconnects from database server.
     *
     * @return void
     */
    public function disconnect()
    {
        $this->_driver->disconnect();
    }

    /**
     * Returns whether connection to database server was already established.
     *
     * @return bool
     */
    public function isConnected()
    {
        return $this->_driver->isConnected();
    }

    /**
     * Prepares a SQL statement to be executed.
     *
     * @param string|\Cake\Database\Query $sql The SQL to convert into a prepared statement.
     * @return \Cake\Database\StatementInterface
     */
    public function prepare($sql)
    {
        $statement = $this->_driver->prepare($sql);

        if ($this->_logQueries) {
            $statement = $this->_newLogger($statement);
        }

        return $statement;
    }

    /**
     * Executes a query using $params for interpolating values and $types as a hint for each
     * those params.
     *
     * @param string $query SQL to be executed and interpolated with $params
     * @param array $params list or associative array of params to be interpolated in $query as values
     * @param array $types list or associative array of types to be used for casting values in query
     * @return \Cake\Database\StatementInterface executed statement
     */
    public function execute($query, array $params = [], array $types = [])
    {
        if (!empty($params)) {
            $statement = $this->prepare($query);
            $statement->bind($params, $types);
            $statement->execute();
        } else {
            $statement = $this->query($query);
        }

        return $statement;
    }

    /**
     * Compiles a Query object into a SQL string according to the dialect for this
     * connection's driver
     *
     * @param \Cake\Database\Query $query The query to be compiled
     * @param \Cake\Database\ValueBinder $generator The placeholder generator to use
     * @return string
     */
    public function compileQuery(Query $query, ValueBinder $generator)
    {
        return $this->getDriver()->compileQuery($query, $generator)[1];
    }

    /**
     * Executes the provided query after compiling it for the specific driver
     * dialect and returns the executed Statement object.
     *
     * @param \Cake\Database\Query $query The query to be executed
     * @return \Cake\Database\StatementInterface executed statement
     */
    public function run(Query $query)
    {
        $statement = $this->prepare($query);
        $query->valueBinder()->attachTo($statement);
        $statement->execute();

        return $statement;
    }

    /**
     * Executes a SQL statement and returns the Statement object as result.
     *
     * @param string $sql The SQL query to execute.
     * @return \Cake\Database\StatementInterface
     */
    public function query($sql)
    {
        $statement = $this->prepare($sql);
        $statement->execute();

        return $statement;
    }

    /**
     * Create a new Query instance for this connection.
     *
     * @return \Cake\Database\Query
     */
    public function newQuery()
    {
        return new Query($this);
    }

    /**
     * Sets a Schema\Collection object for this connection.
     *
     * @param \Cake\Database\Schema\Collection $collection The schema collection object
     * @return $this
     */
    public function setSchemaCollection(SchemaCollection $collection)
    {
        $this->_schemaCollection = $collection;

        return $this;
    }

    /**
     * Gets a Schema\Collection object for this connection.
     *
     * @return \Cake\Database\Schema\Collection
     */
    public function getSchemaCollection()
    {
        if ($this->_schemaCollection !== null) {
            return $this->_schemaCollection;
        }

        if (!empty($this->_config['cacheMetadata'])) {
            return $this->_schemaCollection = new CachedCollection($this, $this->_config['cacheMetadata']);
        }

        return $this->_schemaCollection = new SchemaCollection($this);
    }

    /**
     * Gets or sets a Schema\Collection object for this connection.
     *
     * @deprecated 3.4.0 Use setSchemaCollection()/getSchemaCollection()
     * @param \Cake\Database\Schema\Collection|null $collection The schema collection object
     * @return \Cake\Database\Schema\Collection
     */
    public function schemaCollection(SchemaCollection $collection = null)
    {
        if ($collection !== null) {
            $this->setSchemaCollection($collection);
        }

        return $this->getSchemaCollection();
    }

    /**
     * Executes an INSERT query on the specified table.
     *
     * @param string $table the table to insert values in
     * @param array $data values to be inserted
     * @param array $types list of associative array containing the types to be used for casting
     * @return \Cake\Database\StatementInterface
     */
    public function insert($table, array $data, array $types = [])
    {
        $columns = array_keys($data);

        return $this->newQuery()->insert($columns, $types)
            ->into($table)
            ->values($data)
            ->execute();
    }

    /**
     * Executes an UPDATE statement on the specified table.
     *
     * @param string $table the table to update rows from
     * @param array $data values to be updated
     * @param array $conditions conditions to be set for update statement
     * @param array $types list of associative array containing the types to be used for casting
     * @return \Cake\Database\StatementInterface
     */
    public function update($table, array $data, array $conditions = [], $types = [])
    {
        return $this->newQuery()->update($table)
            ->set($data, $types)
            ->where($conditions, $types)
            ->execute();
    }

    /**
     * Executes a DELETE statement on the specified table.
     *
     * @param string $table the table to delete rows from
     * @param array $conditions conditions to be set for delete statement
     * @param array $types list of associative array containing the types to be used for casting
     * @return \Cake\Database\StatementInterface
     */
    public function delete($table, $conditions = [], $types = [])
    {
        return $this->newQuery()->delete($table)
            ->where($conditions, $types)
            ->execute();
    }

    /**
     * Starts a new transaction.
     *
     * @return void
     */
    public function begin()
    {
        if (!$this->_transactionStarted) {
            if ($this->_logQueries) {
                $this->log('BEGIN');
            }
            $this->_driver->beginTransaction();
            $this->_transactionLevel = 0;
            $this->_transactionStarted = true;
            $this->nestedTransactionRollbackException = null;

            return;
        }

        $this->_transactionLevel++;
        if ($this->isSavePointsEnabled()) {
            $this->createSavePoint($this->_transactionLevel);
        }
    }

    /**
     * Commits current transaction.
     *
     * @return bool true on success, false otherwise
     */
    public function commit()
    {
        if (!$this->_transactionStarted) {
            return false;
        }

        if ($this->_transactionLevel === 0) {
            if ($this->wasNestedTransactionRolledback()) {
                $e = $this->nestedTransactionRollbackException;
                $this->nestedTransactionRollbackException = null;
                throw $e;
            }

            $this->_transactionStarted = false;
            $this->nestedTransactionRollbackException = null;
            if ($this->_logQueries) {
                $this->log('COMMIT');
            }

            return $this->_driver->commitTransaction();
        }
        if ($this->isSavePointsEnabled()) {
            $this->releaseSavePoint($this->_transactionLevel);
        }

        $this->_transactionLevel--;

        return true;
    }

    /**
     * Rollback current transaction.
     *
     * @param bool|null $toBeginning Whether or not the transaction should be rolled back to the
     * beginning of it. Defaults to false if using savepoints, or true if not.
     * @return bool
     */
    public function rollback($toBeginning = null)
    {
        if (!$this->_transactionStarted) {
            return false;
        }

        $useSavePoint = $this->isSavePointsEnabled();
        if ($toBeginning === null) {
            $toBeginning = !$useSavePoint;
        }
        if ($this->_transactionLevel === 0 || $toBeginning) {
            $this->_transactionLevel = 0;
            $this->_transactionStarted = false;
            $this->nestedTransactionRollbackException = null;
            if ($this->_logQueries) {
                $this->log('ROLLBACK');
            }
            $this->_driver->rollbackTransaction();

            return true;
        }

        $savePoint = $this->_transactionLevel--;
        if ($useSavePoint) {
            $this->rollbackSavepoint($savePoint);
        } elseif ($this->nestedTransactionRollbackException === null) {
            $this->nestedTransactionRollbackException = new NestedTransactionRollbackException();
        }

        return true;
    }

    /**
     * Enables/disables the usage of savepoints, enables only if driver the allows it.
     *
     * If you are trying to enable this feature, make sure you check the return value of this
     * function to verify it was enabled successfully.
     *
     * ### Example:
     *
     * `$connection->enableSavePoints(true)` Returns true if drivers supports save points, false otherwise
     * `$connection->enableSavePoints(false)` Disables usage of savepoints and returns false
     *
     * @param bool $enable Whether or not save points should be used.
     * @return $this
     */
    public function enableSavePoints($enable)
    {
        if ($enable === false) {
            $this->_useSavePoints = false;
        } else {
            $this->_useSavePoints = $this->_driver->supportsSavePoints();
        }

        return $this;
    }

    /**
     * Returns whether this connection is using savepoints for nested transactions
     *
     * @return bool true if enabled, false otherwise
     */
    public function isSavePointsEnabled()
    {
        return $this->_useSavePoints;
    }

    /**
     * Returns whether this connection is using savepoints for nested transactions
     * If a boolean is passed as argument it will enable/disable the usage of savepoints
     * only if driver the allows it.
     *
     * If you are trying to enable this feature, make sure you check the return value of this
     * function to verify it was enabled successfully.
     *
     * ### Example:
     *
     * `$connection->useSavePoints(true)` Returns true if drivers supports save points, false otherwise
     * `$connection->useSavePoints(false)` Disables usage of savepoints and returns false
     * `$connection->useSavePoints()` Returns current status
     *
     * @deprecated 3.4.0 Use enableSavePoints()/isSavePointsEnabled() instead.
     * @param bool|null $enable Whether or not save points should be used.
     * @return bool true if enabled, false otherwise
     */
    public function useSavePoints($enable = null)
    {
        if ($enable !== null) {
            $this->enableSavePoints($enable);
        }

        return $this->isSavePointsEnabled();
    }

    /**
     * Creates a new save point for nested transactions.
     *
     * @param string $name The save point name.
     * @return void
     */
    public function createSavePoint($name)
    {
        $this->execute($this->_driver->savePointSQL($name))->closeCursor();
    }

    /**
     * Releases a save point by its name.
     *
     * @param string $name The save point name.
     * @return void
     */
    public function releaseSavePoint($name)
    {
        $this->execute($this->_driver->releaseSavePointSQL($name))->closeCursor();
    }

    /**
     * Rollback a save point by its name.
     *
     * @param string $name The save point name.
     * @return void
     */
    public function rollbackSavepoint($name)
    {
        $this->execute($this->_driver->rollbackSavePointSQL($name))->closeCursor();
    }

    /**
     * Run driver specific SQL to disable foreign key checks.
     *
     * @return void
     */
    public function disableForeignKeys()
    {
        $this->execute($this->_driver->disableForeignKeySQL())->closeCursor();
    }

    /**
     * Run driver specific SQL to enable foreign key checks.
     *
     * @return void
     */
    public function enableForeignKeys()
    {
        $this->execute($this->_driver->enableForeignKeySQL())->closeCursor();
    }

    /**
     * Returns whether the driver supports adding or dropping constraints
     * to already created tables.
     *
     * @return bool true if driver supports dynamic constraints
     */
    public function supportsDynamicConstraints()
    {
        return $this->_driver->supportsDynamicConstraints();
    }

    /**
     * {@inheritDoc}
     *
     * ### Example:
     *
     * ```
     * $connection->transactional(function ($connection) {
     *   $connection->newQuery()->delete('users')->execute();
     * });
     * ```
     */
    public function transactional(callable $callback)
    {
        $this->begin();

        try {
            $result = $callback($this);
        } catch (\Exception $e) {
            $this->rollback(false);
            throw $e;
        }

        if ($result === false) {
            $this->rollback(false);

            return false;
        }

        try {
            $this->commit();
        } catch (NestedTransactionRollbackException $e) {
            $this->rollback(false);
            throw $e;
        }

        return $result;
    }

    /**
     * Returns whether some nested transaction has been already rolled back.
     *
     * @return bool
     */
    protected function wasNestedTransactionRolledback()
    {
        return $this->nestedTransactionRollbackException instanceof NestedTransactionRollbackException;
    }

    /**
     * {@inheritDoc}
     *
     * ### Example:
     *
     * ```
     * $connection->disableConstraints(function ($connection) {
     *   $connection->newQuery()->delete('users')->execute();
     * });
     * ```
     */
    public function disableConstraints(callable $callback)
    {
        $this->disableForeignKeys();

        try {
            $result = $callback($this);
        } catch (\Exception $e) {
            $this->enableForeignKeys();
            throw $e;
        }

        $this->enableForeignKeys();

        return $result;
    }

    /**
     * Checks if a transaction is running.
     *
     * @return bool True if a transaction is running else false.
     */
    public function inTransaction()
    {
        return $this->_transactionStarted;
    }

    /**
     * Quotes value to be used safely in database query.
     *
     * @param mixed $value The value to quote.
     * @param string|null $type Type to be used for determining kind of quoting to perform
     * @return string Quoted value
     */
    public function quote($value, $type = null)
    {
        list($value, $type) = $this->cast($value, $type);

        return $this->_driver->quote($value, $type);
    }

    /**
     * Checks if the driver supports quoting.
     *
     * @return bool
     */
    public function supportsQuoting()
    {
        return $this->_driver->supportsQuoting();
    }

    /**
     * Quotes a database identifier (a column name, table name, etc..) to
     * be used safely in queries without the risk of using reserved words.
     *
     * @param string $identifier The identifier to quote.
     * @return string
     */
    public function quoteIdentifier($identifier)
    {
        return $this->_driver->quoteIdentifier($identifier);
    }

    /**
     * Enables or disables metadata caching for this connection
     *
     * Changing this setting will not modify existing schema collections objects.
     *
     * @param bool|string $cache Either boolean false to disable metadata caching, or
     *   true to use `_cake_model_` or the name of the cache config to use.
     * @return void
     */
    public function cacheMetadata($cache)
    {
        $this->_schemaCollection = null;
        $this->_config['cacheMetadata'] = $cache;
    }

    /**
     * {@inheritDoc}
     */
    public function logQueries($enable = null)
    {
        if ($enable === null) {
            return $this->_logQueries;
        }
        $this->_logQueries = $enable;
    }

    /**
     * {@inheritDoc}
     */
    public function logger($instance = null)
    {
        if ($instance === null) {
            if ($this->_logger === null) {
                $this->_logger = new QueryLogger();
            }

            return $this->_logger;
        }
        $this->_logger = $instance;
    }

    /**
     * Logs a Query string using the configured logger object.
     *
     * @param string $sql string to be logged
     * @return void
     */
    public function log($sql)
    {
        $query = new LoggedQuery();
        $query->query = $sql;
        $this->logger()->log($query);
    }

    /**
     * Returns a new statement object that will log the activity
     * for the passed original statement instance.
     *
     * @param \Cake\Database\StatementInterface $statement the instance to be decorated
     * @return \Cake\Database\Log\LoggingStatement
     */
    protected function _newLogger(StatementInterface $statement)
    {
        $log = new LoggingStatement($statement, $this->_driver);
        $log->logger($this->logger());

        return $log;
    }

    /**
     * Returns an array that can be used to describe the internal state of this
     * object.
     *
     * @return array
     */
    public function __debugInfo()
    {
        $secrets = [
            'password' => '*****',
            'username' => '*****',
            'host' => '*****',
            'database' => '*****',
            'port' => '*****'
        ];
        $replace = array_intersect_key($secrets, $this->_config);
        $config = $replace + $this->_config;

        return [
            'config' => $config,
            'driver' => $this->_driver,
            'transactionLevel' => $this->_transactionLevel,
            'transactionStarted' => $this->_transactionStarted,
            'useSavePoints' => $this->_useSavePoints,
            'logQueries' => $this->_logQueries,
            'logger' => $this->_logger
        ];
    }
}<|MERGE_RESOLUTION|>--- conflicted
+++ resolved
@@ -122,7 +122,6 @@
     }
 
     /**
-<<<<<<< HEAD
      * Destructor
      *
      * Disconnects the driver to release the connection.
@@ -136,8 +135,6 @@
     }
 
     /**
-=======
->>>>>>> 2f7020c4
      * {@inheritDoc}
      */
     public function config()
