<?php
declare(strict_types=1);

/**
 * CakePHP(tm) : Rapid Development Framework (https://cakephp.org)
 * Copyright (c) Cake Software Foundation, Inc. (https://cakefoundation.org)
 *
 * Licensed under The MIT License
 * For full copyright and license information, please see the LICENSE.txt
 * Redistributions of files must retain the above copyright notice.
 *
 * @copyright     Copyright (c) Cake Software Foundation, Inc. (https://cakefoundation.org)
 * @link          https://cakephp.org CakePHP(tm) Project
 * @since         3.0.0
 * @license       https://opensource.org/licenses/mit-license.php MIT License
 */
namespace Cake\Database\Exception;

use Cake\Core\Exception\CakeException;

/**
 * Class MissingExtensionException
 */
class MissingExtensionException extends CakeException
{
    /**
     * @inheritDoc
     */
<<<<<<< HEAD
    protected string $_messageTemplate = 'Could not use driver `%s` for connection `%s` due to missing PHP extension.';
=======
    // phpcs:ignore Generic.Files.LineLength
    protected $_messageTemplate = 'Database driver %s cannot be used due to a missing PHP extension or unmet dependency. Requested by connection "%s"';
>>>>>>> 71944bc3
}<|MERGE_RESOLUTION|>--- conflicted
+++ resolved
@@ -26,10 +26,6 @@
     /**
      * @inheritDoc
      */
-<<<<<<< HEAD
-    protected string $_messageTemplate = 'Could not use driver `%s` for connection `%s` due to missing PHP extension.';
-=======
     // phpcs:ignore Generic.Files.LineLength
     protected $_messageTemplate = 'Database driver %s cannot be used due to a missing PHP extension or unmet dependency. Requested by connection "%s"';
->>>>>>> 71944bc3
 }