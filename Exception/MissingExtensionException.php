--- conflicted
+++ resolved
@@ -26,10 +26,5 @@
     /**
      * @inheritDoc
      */
-<<<<<<< HEAD
-    // phpcs:ignore Generic.Files.LineLength
-    protected string $_messageTemplate = 'Database driver %s cannot be used due to a missing PHP extension or unmet dependency';
-=======
-    protected $_messageTemplate = 'Could not use driver `%s` for connection `%s` due to missing PHP extension.';
->>>>>>> 7c14c361
+    protected string $_messageTemplate = 'Could not use driver `%s` for connection `%s` due to missing PHP extension.';
 }