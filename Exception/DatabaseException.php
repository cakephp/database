--- conflicted
+++ resolved
@@ -23,19 +23,8 @@
  */
 class DatabaseException extends CakeException
 {
-<<<<<<< HEAD
-}
-=======
     /**
      * @inheritDoc
      */
-    protected $_messageTemplate = '%s';
-}
-
-// phpcs:disable
-class_alias(
-    'Cake\Database\Exception\DatabaseException',
-    'Cake\Database\Exception'
-);
-// phpcs:enable
->>>>>>> 2fb24623
+    protected string $_messageTemplate = '%s';
+}