<?php
/**
 * CakePHP(tm) : Rapid Development Framework (http://cakephp.org)
 * Copyright (c) Cake Software Foundation, Inc. (http://cakefoundation.org)
 *
 * Licensed under The MIT License
 * For full copyright and license information, please see the LICENSE.txt
 * Redistributions of files must retain the above copyright notice.
 *
 * @copyright     Copyright (c) Cake Software Foundation, Inc. (http://cakefoundation.org)
 * @link          http://cakephp.org CakePHP(tm) Project
 * @since         3.0.0
 * @license       http://www.opensource.org/licenses/mit-license.php MIT License
 */
namespace Cake\Database;

use Cake\Database\Expression\FunctionExpression;

/**
 * Contains methods related to generating FunctionExpression objects
 * with most commonly used SQL functions.
 * This acts as a factory for FunctionExpression objects.
 */
class FunctionsBuilder
{

    /**
     * Returns a new instance of a FunctionExpression. This is used for generating
     * arbitrary function calls in the final SQL string.
     *
     * @param string $name the name of the SQL function to constructed
     * @param array $params list of params to be passed to the function
     * @param array $types list of types for each function param
     * @param string $return The return type of the function expression
     * @return FunctionExpression
     */
    protected function _build($name, $params = [], $types = [], $return = 'string')
    {
        return new FunctionExpression($name, $params, $types, $return);
    }

    /**
     * Helper function to build a function expression that only takes one literal
     * argument.
     *
     * @param string $name name of the function to build
     * @param mixed $expression the function argument
     * @param array $types list of types to bind to the arguments
     * @param string $return The return type for the function
     * @return FunctionExpression
     */
    protected function _literalArgumentFunction($name, $expression, $types = [], $return = 'string')
    {
        if (!is_string($expression)) {
            $expression = [$expression];
        } else {
            $expression = [$expression => 'literal'];
        }
        return $this->_build($name, $expression, $types, $return);
    }

    /**
     * Returns a FunctionExpression representing a call to SQL SUM function.
     *
     * @param mixed $expression the function argument
     * @param array $types list of types to bind to the arguments
     * @return FunctionExpression
     */
    public function sum($expression, $types = [])
    {
        return $this->_literalArgumentFunction('SUM', $expression, $types, 'float');
    }

    /**
     * Returns a FunctionExpression representing a call to SQL AVG function.
     *
     * @param mixed $expression the function argument
     * @param array $types list of types to bind to the arguments
     * @return FunctionExpression
     */
    public function avg($expression, $types = [])
    {
        return $this->_literalArgumentFunction('AVG', $expression, $types, 'float');
    }

    /**
     * Returns a FunctionExpression representing a call to SQL MAX function.
     *
     * @param mixed $expression the function argument
     * @param array $types list of types to bind to the arguments
     * @return FunctionExpression
     */
    public function max($expression, $types = [])
    {
        return $this->_literalArgumentFunction('MAX', $expression, $types, current($types) ?: 'string');
    }

    /**
     * Returns a FunctionExpression representing a call to SQL MIN function.
     *
     * @param mixed $expression the function argument
     * @param array $types list of types to bind to the arguments
     * @return FunctionExpression
     */
    public function min($expression, $types = [])
    {
        return $this->_literalArgumentFunction('MIN', $expression, $types, current($types) ?: 'string');
    }

    /**
     * Returns a FunctionExpression representing a call to SQL COUNT function.
     *
     * @param mixed $expression the function argument
     * @param array $types list of types to bind to the arguments
     * @return FunctionExpression
     */
    public function count($expression, $types = [])
    {
        return $this->_literalArgumentFunction('COUNT', $expression, $types, 'integer');
    }

    /**
     * Returns a FunctionExpression representing a string concatenation
     *
     * @param array $args List of strings or expressions to concatenate
     * @param array $types list of types to bind to the arguments
     * @return FunctionExpression
     */
    public function concat($args, $types = [])
    {
        return $this->_build('CONCAT', $args, $types, 'string');
    }

    /**
     * Returns a FunctionExpression representing a call to SQL COALESCE function.
     *
     * @param array $args List of expressions to evaluate as function parameters
     * @param array $types list of types to bind to the arguments
     * @return FunctionExpression
     */
    public function coalesce($args, $types = [])
    {
        return $this->_build('COALESCE', $args, $types, current($types) ?: 'string');
    }

    /**
     * Returns a FunctionExpression representing the difference in days between
     * two dates.
     *
     * @param array $args List of expressions to obtain the difference in days.
     * @param array $types list of types to bind to the arguments
     * @return FunctionExpression
     */
    public function dateDiff($args, $types = [])
    {
        return $this->_build('DATEDIFF', $args, $types, 'integer');
    }

    /**
     * Returns the specified date part from the SQL expression.
     *
     * @param string $part Part of the date to return.
     * @param string $expression Expression to obtain the date part from.
     * @param array $types list of types to bind to the arguments
     * @return \Cake\Database\Expression\FunctionExpression
     */
    public function datePart($part, $expression, $types = [])
    {
        return $this->extract($part, $expression);
    }

    /**
     * Returns the specified date part from the SQL expression.
     *
     * @param string $part Part of the date to return.
     * @param string $expression Expression to obtain the date part from.
     * @param array $types list of types to bind to the arguments
     * @return \Cake\Database\Expression\FunctionExpression
     */
    public function extract($part, $expression, $types = [])
    {
<<<<<<< HEAD
        $expression = $this->_literalArgumentFunction('EXTRACT', $expression, $types);
=======
        $expression = $this->_literalArgumentFunction('EXTRACT', $expression, $types, 'integer');
>>>>>>> c229ae3f
        $expression->tieWith(' FROM')->add([$part => 'literal'], [], true);
        return $expression;
    }

    /**
     * Add the time unit to the date expression
     *
     * @param string $expression Expression to obtain the date part from.
     * @param string $value Value to be added. Use negative to substract.
     * @param string $unit Unit of the value e.g. hour or day.
     * @param array $types list of types to bind to the arguments
     * @return \Cake\Database\Expression\FunctionExpression
     */
    public function dateAdd($expression, $value, $unit, $types = [])
    {
        if (!is_numeric($value)) {
            $value = 0;
        }
        $interval = $value . ' ' . $unit;
<<<<<<< HEAD
        $expression = $this->_literalArgumentFunction('DATE_ADD', $expression, $types);
=======
        $expression = $this->_literalArgumentFunction('DATE_ADD', $expression, $types, 'datetime');
>>>>>>> c229ae3f
        $expression->tieWith(', INTERVAL')->add([$interval => 'literal']);
        return $expression;
    }

    /**
     * Returns a FunctionExpression representing a call to SQL WEEKDAY function.
     * 1 - Sunday, 2 - Monday, 3 - Tuesday...
     *
     * @param mixed $expression the function argument
     * @param array $types list of types to bind to the arguments
     * @return \Cake\Database\Expression\FunctionExpression
     */
    public function dayOfWeek($expression, $types = [])
    {
        return $this->_literalArgumentFunction('DAYOFWEEK', $expression, $types, 'integer');
    }

    /**
     * Returns a FunctionExpression representing a call to SQL WEEKDAY function.
     * 1 - Sunday, 2 - Monday, 3 - Tuesday...
     *
     * @param mixed $expression the function argument
     * @param array $types list of types to bind to the arguments
     * @return \Cake\Database\Expression\FunctionExpression
     */
    public function weekday($expression, $types = [])
    {
        return $this->dayOfWeek($expression, $types);
    }

    /**
     * Returns a FunctionExpression representing a call that will return the current
     * date and time. By default it returns both date and time, but you can also
     * make it generate only the date or only the time.
     *
     * @param string $type (datetime|date|time)
     * @return \Cake\Database\Expression\FunctionExpression
     */
    public function now($type = 'datetime')
    {
        if ($type === 'datetime') {
            return $this->_build('NOW')->returnType('datetime');
        }
        if ($type === 'date') {
            return $this->_build('CURRENT_DATE')->returnType('date');
        }
        if ($type === 'time') {
            return $this->_build('CURRENT_TIME')->returnType('time');
        }
    }

    /**
     * Magic method dispatcher to create custom SQL function calls
     *
     * @param string $name the SQL function name to construct
     * @param array $args list with up to 3 arguments, first one being an array with
     * parameters for the SQL function, the second one a list of types to bind to those
     * params, and the third one the return type of the function
     * @return \Cake\Database\Expression\FunctionExpression
     */
    public function __call($name, $args)
    {
        switch (count($args)) {
            case 0:
                return $this->_build($name);
            case 1:
                return $this->_build($name, $args[0]);
            case 2:
                return $this->_build($name, $args[0], $args[1]);
            default:
                return $this->_build($name, $args[0], $args[1], $args[2]);
        }
    }
}<|MERGE_RESOLUTION|>--- conflicted
+++ resolved
@@ -179,11 +179,7 @@
      */
     public function extract($part, $expression, $types = [])
     {
-<<<<<<< HEAD
-        $expression = $this->_literalArgumentFunction('EXTRACT', $expression, $types);
-=======
         $expression = $this->_literalArgumentFunction('EXTRACT', $expression, $types, 'integer');
->>>>>>> c229ae3f
         $expression->tieWith(' FROM')->add([$part => 'literal'], [], true);
         return $expression;
     }
@@ -203,11 +199,7 @@
             $value = 0;
         }
         $interval = $value . ' ' . $unit;
-<<<<<<< HEAD
-        $expression = $this->_literalArgumentFunction('DATE_ADD', $expression, $types);
-=======
         $expression = $this->_literalArgumentFunction('DATE_ADD', $expression, $types, 'datetime');
->>>>>>> c229ae3f
         $expression->tieWith(', INTERVAL')->add([$interval => 'literal']);
         return $expression;
     }
