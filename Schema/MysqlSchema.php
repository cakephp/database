--- conflicted
+++ resolved
@@ -144,13 +144,10 @@
             ];
         }
 
-<<<<<<< HEAD
         if (strpos($col, 'json') !== false) {
             return ['type' => 'json', 'length' => null];
         }
 
-=======
->>>>>>> 139827b4
         return ['type' => 'text', 'length' => null];
     }
 
