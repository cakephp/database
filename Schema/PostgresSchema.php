--- conflicted
+++ resolved
@@ -400,11 +400,7 @@
                 $type = ' CHAR';
             }
             $out .= $type;
-<<<<<<< HEAD
-            if (isset($data['length']) && $data['length'] !== 36) {
-=======
             if (isset($data['length'])) {
->>>>>>> 24f32cd9
                 $out .= '(' . (int)$data['length'] . ')';
             }
         }
